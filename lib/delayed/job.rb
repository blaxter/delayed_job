
module Delayed

  class DeserializationError < StandardError
  end

  class Job < ActiveRecord::Base
    MAX_ATTEMPTS = 25
    MAX_RUN_TIME = 4.hours
    set_table_name :delayed_jobs

    # By default failed jobs are destroyed after too many attempts.
    # If you want to keep them around (perhaps to inspect the reason
    # for the failure), set this to false.
    cattr_accessor :destroy_failed_jobs
    self.destroy_failed_jobs = true

    # Every worker has a unique name which by default is the pid of the process.
    # There are some advantages to overriding this with something which survives worker retarts:
    # Workers can safely resume working on tasks which are locked by themselves. The worker will assume that it crashed before.
    cattr_accessor :worker_name
    self.worker_name = "host:#{Socket.gethostname} pid:#{Process.pid}" rescue "pid:#{Process.pid}"

    NextTaskSQL         = '(run_at <= ? AND (locked_at IS NULL OR locked_at < ?) OR (locked_by = ?)) AND failed_at IS NULL'
    NextTaskOrder       = 'priority DESC, run_at ASC'

    ParseObjectFromYaml = /\!ruby\/\w+\:([^\s]+)/

    cattr_accessor :min_priority, :max_priority
    self.min_priority = nil
    self.max_priority = nil

    class LockError < StandardError
    end

    def self.clear_locks!
      update_all("locked_by = null, locked_at = null", ["locked_by = ?", worker_name])
    end

    def failed?
      failed_at
    end
    alias_method :failed, :failed?

    def payload_object
      @payload_object ||= deserialize(self['handler'])
    end

    def name
      @name ||= begin
        payload = payload_object
        if payload.respond_to?(:display_name)
          payload.display_name
        else
          payload.class.name
        end
      end
    end

    def payload_object=(object)
      self['handler'] = object.to_yaml
    end

    def reschedule(message, backtrace = [], time = nil)
      if self.attempts < MAX_ATTEMPTS
        time ||= Job.db_time_now + (attempts ** 4) + 5

        self.attempts    += 1
        self.run_at       = time
        self.last_error   = message + "\n" + backtrace.join("\n")
        self.unlock
        save!
      else
        logger.info "* [JOB] PERMANENTLY removing #{self.name} because of #{attempts} consequetive failures."
        destroy_failed_jobs ? destroy : update_attribute(:failed_at, Time.now)
      end
    end

    def self.enqueue(*args, &block)
<<<<<<< HEAD
      object = block_given? ? EvaledJob.new(&block) : args.shift
=======
      if block_given?
        priority = args.first || 0
        run_at   = args.second

        Job.create(:payload_object => EvaledJob.new(&block), :priority => priority.to_i, :run_at => run_at)
      else
        object   = args.first
        priority = args.second || 0
        run_at   = args.third

        unless object.respond_to?(:perform)
          raise ArgumentError, 'Cannot enqueue items which do not respond to perform'
        end
>>>>>>> f2ea93c1

      unless object.respond_to?(:perform) || block_given?
        raise ArgumentError, 'Cannot enqueue items which do not respond to perform'
      end
    
      priority = args.first || 0
      run_at   = args.second

      Job.create(:payload_object => object, :priority => priority.to_i, :run_at => run_at)
    end

    def self.find_available(limit = 5, max_run_time = MAX_RUN_TIME)

      time_now = db_time_now

      sql = NextTaskSQL.dup

      conditions = [time_now, time_now - max_run_time, worker_name]

      if self.min_priority
        sql << ' AND (priority >= ?)'
        conditions << min_priority
      end

      if self.max_priority
        sql << ' AND (priority <= ?)'
        conditions << max_priority
      end

      conditions.unshift(sql)

      records = ActiveRecord::Base.silence do
        find(:all, :conditions => conditions, :order => NextTaskOrder, :limit => limit)
      end

      records.sort { rand() }
    end

    # Get the payload of the next job we can get an exclusive lock on.
    # If no jobs are left we return nil
    def self.reserve(max_run_time = MAX_RUN_TIME, &block)

      # We get up to 5 jobs from the db. In face we cannot get exclusive access to a job we try the next.
      # this leads to a more even distribution of jobs across the worker processes
      find_available(5, max_run_time).each do |job|
        begin
          logger.info "* [JOB] aquiring lock on #{job.name}"
          job.lock_exclusively!(max_run_time, worker_name)
          runtime =  Benchmark.realtime do
            invoke_job(job.payload_object, &block)
            job.destroy
          end
          logger.info "* [JOB] #{job.name} completed after %.4f" % runtime

          return job
        rescue LockError
          # We did not get the lock, some other worker process must have
          logger.warn "* [JOB] failed to aquire exclusive lock for #{job.name}"
        rescue StandardError => e
          job.reschedule e.message, e.backtrace
          log_exception(job, e)
          return job
        end
      end

      nil
    end

    # This method is used internally by reserve method to ensure exclusive access
    # to the given job. It will rise a LockError if it cannot get this lock.
    def lock_exclusively!(max_run_time, worker = worker_name)
      now = self.class.db_time_now
      affected_rows = if locked_by != worker
        # We don't own this job so we will update the locked_by name and the locked_at
        self.class.update_all(["locked_at = ?, locked_by = ?", now, worker], ["id = ? and (locked_at is null or locked_at < ?)", id, (now - max_run_time.to_i)])
      else
        # We already own this job, this may happen if the job queue crashes.
        # Simply resume and update the locked_at
        self.class.update_all(["locked_at = ?", now], ["id = ? and locked_by = ?", id, worker])
      end
      raise LockError.new("Attempted to aquire exclusive lock failed") unless affected_rows == 1

      self.locked_at    = now
      self.locked_by    = worker
    end

    def unlock
      self.locked_at    = nil
      self.locked_by    = nil
    end

    # This is a good hook if you need to report job processing errors in additional or different ways
    def self.log_exception(job, error)
      logger.error "* [JOB] #{job.name} failed with #{error.class.name}: #{error.message} - #{job.attempts} failed attempts"
      logger.error(error)
    end

    def self.work_off(num = 100)
      success, failure = 0, 0

      num.times do
        job = self.reserve do |j|
          begin
            j.perform
            success += 1
          rescue
            failure += 1
            raise
          end
        end

        break if job.nil?
      end

      return [success, failure]
    end

    # Moved into its own method so that new_relic can trace it.
    def self.invoke_job(job, &block)
      block.call(job)
    end

  private

    def deserialize(source)
      handler = YAML.load(source) rescue nil

      unless handler.respond_to?(:perform)
        if handler.nil? && source =~ ParseObjectFromYaml
          handler_class = $1
        end
        attempt_to_load(handler_class || handler.class)
        handler = YAML.load(source)
      end

      return handler if handler.respond_to?(:perform)

      raise DeserializationError,
        'Job failed to load: Unknown handler. Try to manually require the appropiate file.'
    rescue TypeError, LoadError, NameError => e
      raise DeserializationError,
        "Job failed to load: #{e.message}. Try to manually require the required file."
    end

    # Constantize the object so that ActiveSupport can attempt
    # its auto loading magic. Will raise LoadError if not successful.
    def attempt_to_load(klass)
       klass.constantize
    end

    def self.db_time_now
      (ActiveRecord::Base.default_timezone == :utc) ? Time.now.utc : Time.now
    end

  protected

    def before_save
      self.run_at ||= self.class.db_time_now
    end

  end

  class EvaledJob
    def initialize
      @job = yield
    end

    def perform
      eval(@job)
    end
  end
end<|MERGE_RESOLUTION|>--- conflicted
+++ resolved
@@ -77,23 +77,7 @@
     end
 
     def self.enqueue(*args, &block)
-<<<<<<< HEAD
       object = block_given? ? EvaledJob.new(&block) : args.shift
-=======
-      if block_given?
-        priority = args.first || 0
-        run_at   = args.second
-
-        Job.create(:payload_object => EvaledJob.new(&block), :priority => priority.to_i, :run_at => run_at)
-      else
-        object   = args.first
-        priority = args.second || 0
-        run_at   = args.third
-
-        unless object.respond_to?(:perform)
-          raise ArgumentError, 'Cannot enqueue items which do not respond to perform'
-        end
->>>>>>> f2ea93c1
 
       unless object.respond_to?(:perform) || block_given?
         raise ArgumentError, 'Cannot enqueue items which do not respond to perform'
